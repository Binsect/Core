﻿/*
 * This file is part of the CatLib package.
 *
 * (c) CatLib <support@catlib.io>
 *
 * For the full copyright and license information, please view the LICENSE
 * file that was distributed with this source code.
 *
 * Document: https://catlib.io/
 */

using System;
using IEnumerator = System.Collections.IEnumerator;
using System.Collections.Generic;
using System.Diagnostics;
using System.Reflection;
using System.Threading;

namespace CatLib
{
    /// <summary>
    /// CatLib程序
    /// </summary>
    public class Application : Container, IApplication, IOriginalDispatcher
    {
        /// <summary>
        /// 版本号
        /// </summary>
<<<<<<< HEAD
        private static readonly Version version = new Version("1.4.0");
=======
        private static Version version;

        /// <summary>
        /// 获取版本号
        /// </summary>
        /// <returns></returns>
        private static Version GetVersion()
        {
            return version ?? (version = new Version(FileVersionInfo
                       .GetVersionInfo(Assembly.GetExecutingAssembly().Location).FileVersion));
        }
>>>>>>> 2de59ea5

        /// <summary>
        /// 框架启动流程
        /// </summary>
        public enum StartProcess
        {
            /// <summary>
            /// 构建阶段
            /// </summary>
            Construct = 0,

            /// <summary>
            /// 引导流程之前
            /// </summary>
            Bootstrap = 1,

            /// <summary>
            /// 引导流程进行中
            /// </summary>
            Bootstrapping = 2,

            /// <summary>
            /// 引导流程结束之后
            /// </summary>
            Bootstraped = 3,

            /// <summary>
            /// 初始化开始之前
            /// </summary>
            Init = 4,

            /// <summary>
            /// 初始化中
            /// </summary>
            Initing = 5,

            /// <summary>
            /// 初始化完成后
            /// </summary>
            Inited = 6,

            /// <summary>
            /// 框架运行中
            /// </summary>
            Running = 7,

            /// <summary>
            /// 框架终止之前
            /// </summary>
            Terminate = 8,

            /// <summary>
            /// 框架终止进行中
            /// </summary>
            Terminating = 9,

            /// <summary>
            /// 框架终止之后
            /// </summary>
            Terminated = 10,
        }

        /// <summary>
        /// 服务提供者
        /// </summary>
        private readonly SortedList<int, List<IServiceProvider>> serviceProviders
            = new SortedList<int, List<IServiceProvider>>();

        /// <summary>
        /// 注册服务提供者
        /// </summary>
        private readonly HashSet<Type> serviceProviderTypes = new HashSet<Type>();

        /// <summary>
        /// 是否已经完成引导程序
        /// </summary>
        private bool bootstrapped;

        /// <summary>
        /// 是否已经完成初始化
        /// </summary>
        private bool inited;

        /// <summary>
        /// 是否正在注册中
        /// </summary>
        private bool registering;

        /// <summary>
        /// 启动流程
        /// </summary>
        public StartProcess Process { get; private set; }

        /// <summary>
        /// 增量Id
        /// </summary>
        private long incrementId;

        /// <summary>
        /// 主线程ID
        /// </summary>
        private readonly int mainThreadId;

        /// <summary>
        /// 是否是主线程
        /// </summary>
        public bool IsMainThread => mainThreadId == Thread.CurrentThread.ManagedThreadId;

        /// <summary>
        /// 事件系统
        /// </summary>
        private IDispatcher dispatcher;

        /// <summary>
        /// 事件系统
        /// </summary>
        public IDispatcher Dispatcher => dispatcher ?? (dispatcher = Resolve<IDispatcher>());

        /// <summary>
        /// 调试等级
        /// </summary>
        private DebugLevels debugLevel;

        /// <summary>
        /// 构建一个CatLib实例
        /// </summary>
        /// <param name="global">是否将当前实例应用到全局</param>
        public Application(bool global = true)
        {
            mainThreadId = Thread.CurrentThread.ManagedThreadId;
            RegisterCoreAlias();
            RegisterCoreService();

            // 我们使用闭包来保存当前上下文状态
            // 不要修改为：OnFindType(Type.GetType)这会导致
            // 作用程序集不是预期作用域。
            OnFindType(finder => { return Type.GetType(finder); });

            DebugLevel = DebugLevels.Production;
            Process = StartProcess.Construct;

            if (global)
            {
                App.Handler = this;
            }
        }

        /// <summary>
        /// 构建一个新的Application实例
        /// </summary>
        /// <param name="global">是否将当前实例应用到全局</param>
        /// <returns>Application实例</returns>
        public static Application New(bool global = true)
        {
            return new Application(global);
        }

        /// <summary>
        /// 终止CatLib框架
        /// </summary>
        public virtual void Terminate()
        {
            Process = StartProcess.Terminate;
            Trigger(ApplicationEvents.OnTerminate, this);
            Process = StartProcess.Terminating;
            Flush();
            if (App.HasHandler && App.Handler == this)
            {
                App.Handler = null;
            }
            Process = StartProcess.Terminated;
            Trigger(ApplicationEvents.OnTerminated);
        }

        /// <summary>
        /// 引导程序
        /// </summary>
        /// <param name="bootstraps">引导程序</param>
        /// <returns>CatLib实例</returns>
        /// <exception cref="ArgumentNullException">当引导类型为null时引发</exception>
        public virtual void Bootstrap(params IBootstrap[] bootstraps)
        {
            Guard.Requires<ArgumentNullException>(bootstraps != null);

            if (bootstrapped || Process != StartProcess.Construct)
            {
                throw new CodeStandardException($"Cannot repeatedly trigger the {nameof(Bootstrap)}()");
            }

            Process = StartProcess.Bootstrap;
            Trigger(ApplicationEvents.OnBootstrap, this);
            Process = StartProcess.Bootstrapping;

            var sorting = new SortedList<int, List<IBootstrap>>();
            var existed = new HashSet<IBootstrap>();

            foreach (var bootstrap in bootstraps)
            {
                if (bootstrap == null)
                {
                    continue;
                }

                if (existed.Contains(bootstrap))
                {
                    throw new LogicException($"The bootstrap already exists : {bootstrap}");
                }

                existed.Add(bootstrap);
                AddSortedList(sorting, bootstrap, nameof(IBootstrap.Bootstrap));
            }

            foreach (var sorted in sorting)
            {
                foreach (var bootstrap in sorted.Value)
                {
                    var allow = TriggerHalt(ApplicationEvents.Bootstrapping, bootstrap) == null;
                    if (bootstrap != null && allow)
                    {
                        bootstrap.Bootstrap();
                    }
                }
            }

            Process = StartProcess.Bootstraped;
            bootstrapped = true;
            Trigger(ApplicationEvents.OnBootstraped, this);
        }

        /// <summary>
        /// 初始化
        /// </summary>
        public virtual void Init()
        {
            StartCoroutine(CoroutineInit());
        }

        /// <summary>
        /// 初始化
        /// </summary>
        /// <exception cref="CodeStandardException">没有调用<c>Bootstrap(...)</c>就尝试初始化时触发</exception>
        protected IEnumerator CoroutineInit()
        {
            if (!bootstrapped)
            {
                throw new CodeStandardException($"You must call {nameof(Bootstrap)}() first.");
            }

            if (inited || Process != StartProcess.Bootstraped)
            {
                throw new CodeStandardException($"Cannot repeatedly trigger the {nameof(Init)}()");
            }

            Process = StartProcess.Init;
            Trigger(ApplicationEvents.OnInit, this);
            Process = StartProcess.Initing;

            foreach (var sorted in serviceProviders)
            {
                foreach (var provider in sorted.Value)
                {
                    yield return InitProvider(provider);
                }
            }

            inited = true;
            Process = StartProcess.Inited;
            Trigger(ApplicationEvents.OnInited, this);

            Process = StartProcess.Running;
            Trigger(ApplicationEvents.OnStartCompleted, this);
        }

        /// <summary>
        /// 注册服务提供者
        /// </summary>
        /// <param name="provider">注册服务提供者</param>
        /// <exception cref="LogicException">服务提供者被重复注册时触发</exception>
        public virtual void Register(IServiceProvider provider)
        {
            StartCoroutine(CoroutineRegister(provider));
        }

        /// <summary>
        /// 注册服务提供者
        /// </summary>
        /// <param name="provider">注册服务提供者</param>
        /// <exception cref="LogicException">服务提供者被重复注册时触发</exception>
        protected IEnumerator CoroutineRegister(IServiceProvider provider)
        {
            Guard.Requires<ArgumentNullException>(provider != null);

            if (IsRegisted(provider))
            {
                throw new LogicException($"Provider [{provider.GetType()}] is already register.");
            }

            if (Process == StartProcess.Initing)
            {
                throw new CodeStandardException($"Unable to add service provider during {nameof(StartProcess.Initing)}");
            }

            if (Process > StartProcess.Running)
            {
                throw new CodeStandardException($"Unable to {nameof(Terminate)} in-process registration service provider");
            }

            var allow = TriggerHalt(ApplicationEvents.OnRegisterProvider, provider) == null;
            if (!allow)
            {
                yield break;
            }

            try
            {
                registering = true;
                provider.Register();
            }
            finally
            {
                registering = false;
            }

            AddSortedList(serviceProviders, provider, nameof(IServiceProvider.Init));
            serviceProviderTypes.Add(GetProviderBaseType(provider));

            if (inited)
            {
                yield return InitProvider(provider);
            }
        }

        /// <summary>
        /// 增加到排序列表
        /// </summary>
        /// <param name="list">列表</param>
        /// <param name="insert">需要插入的记录</param>
        /// <param name="priorityMethod">优先级函数</param>
        protected void AddSortedList<T>(IDictionary<int, List<T>> list, T insert, string priorityMethod)
        {
            var priority = GetPriority(insert.GetType(), priorityMethod);

            if (!list.TryGetValue(priority, out List<T> providers))
            {
                list.Add(priority, providers = new List<T>());
            }

            providers.Add(insert);
        }

        /// <summary>
        /// 初始化服务提供者
        /// </summary>
        /// <param name="provider">服务提供者</param>
        protected virtual IEnumerator InitProvider(IServiceProvider provider)
        {
            Trigger(ApplicationEvents.OnProviderInit, provider);

            provider.Init();
            if (provider is ICoroutineInit coroutine)
            {
                yield return coroutine.CoroutineInit();
            }

            Trigger(ApplicationEvents.OnProviderInited, provider);
        }

        /// <summary>
        /// 服务提供者是否已经注册过
        /// </summary>
        /// <param name="provider">服务提供者</param>
        /// <returns>服务提供者是否已经注册过</returns>
        public bool IsRegisted(IServiceProvider provider)
        {
            Guard.Requires<ArgumentNullException>(provider != null);
            return serviceProviderTypes.Contains(GetProviderBaseType(provider));
        }

        /// <summary>
        /// 获取运行时唯一Id
        /// </summary>
        /// <returns>应用程序内唯一id</returns>
        public long GetRuntimeId()
        {
            return Interlocked.Increment(ref incrementId);
        }

        /// <summary>
        /// 获取优先级
        /// </summary>
        /// <param name="type">识别的类型</param>
        /// <param name="method">识别的方法</param>
        /// <returns>优先级</returns>
        public int GetPriority(Type type, string method = null)
        {
            return Util.GetPriority(type, method);
        }

        /// <summary>
        /// 调试等级
        /// </summary>
        public DebugLevels DebugLevel
        {
            get => debugLevel;
            set
            {
                debugLevel = value;
                Instance(Type2Service(typeof(DebugLevels)), debugLevel);
            }
        }

        /// <summary>
        /// 触发一个事件,并获取事件的返回结果
        /// </summary>
        /// <param name="eventName">事件名称</param>
        /// <param name="payloads">载荷</param>
        /// <returns>事件结果</returns>
        public object[] Trigger(string eventName, params object[] payloads)
        {
            return Dispatcher.Trigger(eventName, payloads);
        }

        /// <summary>
        /// 触发一个事件,遇到第一个事件存在处理结果后终止,并获取事件的返回结果
        /// </summary>
        /// <param name="eventName">事件名</param>
        /// <param name="payloads">载荷</param>
        /// <returns>事件结果</returns>
        public object TriggerHalt(string eventName, params object[] payloads)
        {
            return Dispatcher.TriggerHalt(eventName, payloads);
        }

        /// <summary>
        /// 判断给定事件是否存在事件监听器
        /// </summary>
        /// <param name="eventName">事件名</param>
        /// <param name="strict">
        /// 严格模式
        /// <para>启用严格模式则不使用正则来进行匹配事件监听器</para>
        /// </param>
        /// <returns>是否存在事件监听器</returns>
        public bool HasListeners(string eventName, bool strict = false)
        {
            return Dispatcher.HasListeners(eventName, strict);
        }

        /// <summary>
        /// 注册一个事件监听器
        /// </summary>
        /// <param name="eventName">事件名称</param>
        /// <param name="execution">事件调用方法</param>
        /// <param name="group">事件分组</param>
        /// <returns>事件对象</returns>
        public IEvent On(string eventName, Func<string, object[], object> execution, object group = null)
        {
            return Dispatcher.On(eventName, execution, group);
        }

        /// <summary>
        /// 解除注册的事件监听器
        /// </summary>
        /// <param name="target">
        /// 事件解除目标
        /// <para>如果传入的是字符串(<code>string</code>)将会解除对应事件名的所有事件</para>
        /// <para>如果传入的是事件对象(<code>IEvent</code>)那么解除对应事件</para>
        /// <para>如果传入的是其他实例(<code>object</code>)会解除该实例下的所有事件</para>
        /// </param>
        public void Off(object target)
        {
            Dispatcher.Off(target);
        }

        /// <summary>
        /// CatLib版本(遵循semver)
        /// </summary>
        [ExcludeFromCodeCoverage]
        public static string Version => GetVersion().ToString();

        /// <summary>
        /// 比较CatLib版本(遵循semver)
        /// <para>输入版本大于当前版本则返回<code>-1</code></para>
        /// <para>输入版本等于当前版本则返回<code>0</code></para>
        /// <para>输入版本小于当前版本则返回<code>1</code></para>
        /// </summary>
        /// <param name="major">主版本号</param>
        /// <param name="minor">次版本号</param>
        /// <param name="revised">修订版本号</param>
        /// <returns>比较结果</returns>
        [ExcludeFromCodeCoverage]
        public static int Compare(int major, int minor, int revised)
        {
            return Compare($"{major}.{minor}.{revised}");
        }

        /// <summary>
        /// 比较CatLib版本(遵循semver)
        /// <para>输入版本大于当前版本则返回<code>-1</code></para>
        /// <para>输入版本等于当前版本则返回<code>0</code></para>
        /// <para>输入版本小于当前版本则返回<code>1</code></para>
        /// </summary>
        /// <param name="comparison">版本号</param>
        /// <returns>比较结果</returns>
        [ExcludeFromCodeCoverage]
        public static int Compare(string comparison)
        {
            return GetVersion().Compare(comparison);
        }

        /// <summary>
        /// 验证构建状态
        /// </summary>
        /// <param name="method">函数名</param>
        protected override void GuardConstruct(string method)
        {
            if (registering)
            {
                throw new CodeStandardException(
                    $"It is not allowed to make services or dependency injection in the {nameof(Register)} process, method:{method}");
            }

            if (Process < StartProcess.Bootstraped)
            {
                throw new CodeStandardException(
                    $"It is not allowed to make services or dependency injection before {nameof(Bootstrap)} process, method:{method}");
            }

            base.GuardConstruct(method);
        }

        /// <summary>
        /// 启动迭代器
        /// </summary>
        /// <param name="coroutine">迭代程序</param>
        protected void StartCoroutine(IEnumerator coroutine)
        {
            var stack = new Stack<IEnumerator>();
            stack.Push(coroutine);
            do
            {
                coroutine = stack.Pop();
                while (coroutine.MoveNext())
                {
                    if (!(coroutine.Current is IEnumerator nextCoroutine))
                    {
                        continue;
                    }

                    stack.Push(coroutine);
                    coroutine = nextCoroutine;
                }
            } while (stack.Count > 0);
        }

        /// <summary>
        /// 解决服务(不会进行GuardConstruct检查)
        /// </summary>
        /// <typeparam name="TService">服务名</typeparam>
        /// <param name="userParams">用户传入的构造参数</param>
        /// <returns>服务实例，如果构造失败那么返回null</returns>
        /// <exception cref="LogicException">出现循环依赖</exception>
        /// <exception cref="UnresolvableException">无法解决服务</exception>
        /// <returns>服务实例</returns>
        protected TService Resolve<TService>(params object[] userParams)
        {
            return (TService)Resolve(Type2Service(typeof(TService)));
        }

        /// <summary>
        /// 注册核心别名
        /// </summary>
        private void RegisterCoreAlias()
        {
            this.Singleton<IApplication>(() => this)
                .Alias<Application>()
                .Alias<IContainer>();
        }

        /// <summary>
        /// 注册核心服务
        /// </summary>
        private void RegisterCoreService()
        {
            var bindable = new BindData(this, null, null, false);
            this.Singleton<IDispatcher>(() => new GlobalDispatcher(
                (paramInfos, userParams) => GetDependencies(bindable, paramInfos, userParams)));
        }

        /// <summary>
        /// 获取服务提供者基础类型
        /// </summary>
        /// <param name="provider">服务提供者</param>
        /// <returns>基础类型</returns>
        private static Type GetProviderBaseType(IServiceProvider provider)
        {
            var providerType = provider as IServiceProviderType;
            return providerType == null ? provider.GetType() : providerType.BaseType;
        }
    }
}<|MERGE_RESOLUTION|>--- conflicted
+++ resolved
@@ -26,9 +26,6 @@
         /// <summary>
         /// 版本号
         /// </summary>
-<<<<<<< HEAD
-        private static readonly Version version = new Version("1.4.0");
-=======
         private static Version version;
 
         /// <summary>
@@ -40,7 +37,6 @@
             return version ?? (version = new Version(FileVersionInfo
                        .GetVersionInfo(Assembly.GetExecutingAssembly().Location).FileVersion));
         }
->>>>>>> 2de59ea5
 
         /// <summary>
         /// 框架启动流程
